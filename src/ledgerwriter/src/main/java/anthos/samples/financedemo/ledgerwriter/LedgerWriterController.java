--- conflicted
+++ resolved
@@ -16,14 +16,10 @@
 
 package anthos.samples.financedemo.ledgerwriter;
 
-<<<<<<< HEAD
 import java.util.concurrent.TimeUnit;
-import java.util.logging.Logger;
-
-=======
+
 import org.apache.logging.log4j.LogManager;
 import org.apache.logging.log4j.Logger;
->>>>>>> b2fea1ec
 import  org.springframework.web.client.HttpServerErrorException;
 
 import org.springframework.beans.factory.annotation.Value;
@@ -172,12 +168,9 @@
 
             // No exceptions thrown. Add to ledger
             transactionRepository.save(transaction);
-<<<<<<< HEAD
             this.cache.put(transaction.getRequestUuid(),
                     transaction.getTransactionId());
-=======
             LOGGER.info("Submitted transaction successfully");
->>>>>>> b2fea1ec
             return new ResponseEntity<String>(READINESS_CODE,
                     HttpStatus.CREATED);
 
